--- conflicted
+++ resolved
@@ -8357,14 +8357,9 @@
         this.initHistogram();
         this.randomizeCells();
 
-<<<<<<< HEAD
         if (!this.paused) {
             this.scheduleTick();
         }
-=======
-        this.paused = false;
-        this.scheduleTick();
->>>>>>> 38ddeee5
     };
 
 
